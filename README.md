# Advanced Cryptocurrency Trading & Prediction Tool

🚀 **A comprehensive cryptocurrency trading and prediction tool with machine learning, technical analysis, and automated trading capabilities.**

## 🌟 Features

- **📊 Multi-Source Data**: CoinGecko, Binance, Fear & Greed Index, News & Social Sentiment
- **🔬 Technical Analysis**: 15+ indicators including SMA, EMA, RSI, MACD, Bollinger Bands
- **🤖 Machine Learning**: LSTM, XGBoost, Logistic Regression with ensemble predictions
<<<<<<< HEAD
- **🧠 AI-Powered Insights**: Claude Opus 4.1 integration for intelligent market analysis
=======
- **🔄 Feedback Loop**: Automated continuous learning with tiered training system (NEW!)
>>>>>>> 9a095743
- **💼 Wallet Integration**: Bitcoin & Ethereum testnet support
- **⚡ Automated Trading**: Risk-managed trading with stop-loss and take-profit
- **🖥️ Professional GUI**: PyQt5 desktop interface with real-time charts and controls
- **🌐 Web Dashboard**: Modern, responsive web interface accessible from any browser
- **📄 GitHub Pages**: Static dashboard deployment with free hosting
- **🛡️ Risk Management**: Position sizing, daily limits, comprehensive error handling
- **🔌 MCP Server**: Model Context Protocol server for AI assistant integration
- **☁️ AWS Deployment**: Production-ready deployment to AWS with ECS and RDS
- **🔄 CI/CD Pipeline**: Automated builds and deployments with AWS CodeBuild and CodePipeline

## 🚀 Quick Start

### 🌐 Try the Live Demo (GitHub Pages)

**Want to try it instantly?** The dashboard is available as a static demo:

👉 **[View Live Demo](https://aaakaind.github.io/letsgetcrypto/)** (Once GitHub Pages is configured)

See [GITHUB_PAGES.md](GITHUB_PAGES.md) for setup instructions.

### ☁️ Deploy to AWS (Production)

**Want to run in the cloud?** See [QUICK_DEPLOY.md](QUICK_DEPLOY.md) for the fastest way to deploy to AWS.

```bash
./package-for-aws.sh 1.0.0
# Upload the generated package to AWS Elastic Beanstalk or ECS
```

### Option 1: Web Dashboard (Recommended for Local Development)

1. **Install Dependencies**:
```bash
pip install -r requirements.txt
```

2. **Start the Web Server**:
```bash
export DJANGO_DEBUG=true
python manage.py runserver
```

3. **Access Dashboard**:
   - Open browser to `http://localhost:8000/`
   - See [DASHBOARD_GUIDE.md](DASHBOARD_GUIDE.md) for detailed usage

### Option 2: Desktop GUI

1. **Install Dependencies**:
```bash
pip install -r requirements.txt
```

2. **Configure Claude AI** (Optional but recommended):
```bash
export ANTHROPIC_API_KEY="your-api-key-here"
```

3. **Run the Application**:
```bash
python run.py
# or directly:
python main.py
```

4. **Start Trading** (Recommended: Use testnet first):
   - Select a cryptocurrency
   - Fetch market data
   - Train ML models
   - Get predictions (with AI insights if configured)
   - Configure trading (optional)

## 🔄 Feedback Loop: Automated Continuous Learning

The application now includes an **intelligent feedback loop system** that automatically trains and improves ML models over time:

### Key Features
- **🎯 Tiered Training**: Three-tier system with hourly (basic), 6-hourly (intermediate), and daily (advanced) training
- **📊 Performance Tracking**: Monitors model accuracy and identifies performance trends
- **⚡ Smart Triggers**: Automatically retrains when performance drops or time intervals elapse
- **📝 Prediction Logging**: Tracks predictions vs actual outcomes for continuous learning
- **🔧 Configurable**: Adjust training intervals, thresholds, and evaluation windows

### Quick Usage
1. Enable automatic feedback loop in the GUI
2. The system runs in the background, checking for retraining needs every hour
3. View feedback loop status to see performance trends and training history
4. Manually trigger training cycles when needed

See **[FEEDBACK_LOOP.md](FEEDBACK_LOOP.md)** for detailed documentation.

## ⚠️ IMPORTANT DISCLAIMERS

**🎓 EDUCATIONAL PURPOSE ONLY**
- This tool is designed for learning and research
- Cryptocurrency trading involves substantial risk
- Never invest more than you can afford to lose
- Always use testnet/sandbox mode initially

**📈 NO INVESTMENT ADVICE**
- Predictions are NOT guaranteed
- Past performance does NOT predict future results
- Always conduct your own research
- Consult financial advisors before trading

## 📚 Documentation

- **[Complete User Guide](README_APP.md)**: Detailed features and usage
<<<<<<< HEAD
- **[Claude AI Setup Guide](CLAUDE_SETUP.md)**: Configure AI-powered insights
=======
- **[Feedback Loop Guide](FEEDBACK_LOOP.md)**: Automated training and continuous learning (NEW!)
### Getting Started
- **[GitHub Pages Setup](GITHUB_PAGES.md)**: Free static dashboard deployment ⭐ NEW
- **[Quick Deploy to AWS](QUICK_DEPLOY.md)**: Fastest way to deploy to AWS (5 minutes)
- **[Web Dashboard Guide](DASHBOARD_GUIDE.md)**: Complete guide to using the web interface
- **[Complete User Guide](README_APP.md)**: Detailed features and usage for desktop GUI

### Advanced Features
- **[MCP Server Guide](README_MCP.md)**: AI assistant integration with Model Context Protocol
- **[Integration Guide](INTEGRATION_GUIDE.md)**: Step-by-step setup for MCP clients
- **[Claude API Setup](CLAUDE_API_SETUP.md)**: Configure Anthropic Claude API key

### Deployment
- **[GitHub Pages Guide](GITHUB_PAGES.md)**: Free hosting with GitHub Pages ⭐ NEW
- **[AWS Packaging Guide](PACKAGING_GUIDE.md)**: Create deployable packages for AWS
- **[AWS Deployment Guide](AWS_DEPLOYMENT.md)**: Production deployment to AWS
- **[CI/CD Pipeline Guide](CICD_GUIDE.md)**: Automated builds and deployments with AWS CodeBuild ⭐ NEW

### Reference
>>>>>>> 9a095743
- **[Installation Guide](requirements.txt)**: All dependencies
- **[Risk Disclosure](README_APP.md#important-disclaimers)**: Trading risks and limitations

## 🖥️ User Interfaces

### Web Dashboard
Modern, responsive web interface accessible from any browser:
- **Real-time Updates**: Auto-refreshing market data every 30 seconds
- **Interactive Charts**: Price history and RSI indicator visualization
- **Control Panel**: Easy cryptocurrency selection, model training, and trading
- **Market Overview**: Top cryptocurrencies ranked by market cap
- **Trading Signals**: ML predictions with confidence levels
- **System Log**: Real-time activity monitoring

![Web Dashboard](https://github.com/user-attachments/assets/b0083e60-b572-4067-9dfb-26ddc2f4ca77)

### Desktop GUI (PyQt5)
Feature-rich desktop application with advanced capabilities:
- **Advanced Charting**: Multiple technical indicators
- **ML Model Training**: Direct access to model configuration
- **Wallet Management**: Bitcoin and Ethereum testnet wallets
- **Offline Features**: Some functionality works without internet
- **Performance**: Better for intensive ML operations

## 🛠️ Technical Stack

<<<<<<< HEAD
- **Backend**: Python 3.8+, pandas, numpy, scikit-learn, xgboost, tensorflow
- **APIs**: CCXT (Binance), CoinGecko, Fear & Greed Index, Anthropic Claude
- **AI**: Claude Opus 4.1 for intelligent market analysis and insights
- **GUI**: PyQt5, matplotlib
=======
- **Backend**: Python 3.8+, Django, pandas, numpy, scikit-learn, xgboost, tensorflow
- **APIs**: CCXT (Binance), CoinGecko, Fear & Greed Index
- **GUI**: PyQt5 (desktop), HTML/CSS/JavaScript (web dashboard)
- **Web**: Django REST API, Chart.js for visualizations, jQuery for interactivity
>>>>>>> 9a095743
- **Crypto**: bitcoinlib, web3.py (testnet wallets)
- **ML**: LSTM neural networks, ensemble methods

## 🔧 Development

```bash
# Test core functionality
python -c "from main import *; print('✓ All imports successful')"

# Run validation tests
python -c "exec(open('main.py').read().split('if __name__')[0]); print('✓ Tests passed')"

# Test MCP server
python3 crypto_mcp_server.py  # Run the MCP server
python3 test_mcp_server.py    # Test the MCP server
```

## 🔌 MCP Server Integration

The project includes a Model Context Protocol (MCP) server that exposes cryptocurrency data to AI assistants:

```bash
# Run the MCP server
python3 crypto_mcp_server.py

# Test the server
python3 test_mcp_server.py
```

For detailed MCP integration instructions, see [README_MCP.md](README_MCP.md).

## 📄 License

Educational use only. See risk disclaimers in documentation.

---

**💡 Remember**: This is educational software for learning about cryptocurrency analysis and trading systems. Always practice with testnet first!<|MERGE_RESOLUTION|>--- conflicted
+++ resolved
@@ -7,11 +7,8 @@
 - **📊 Multi-Source Data**: CoinGecko, Binance, Fear & Greed Index, News & Social Sentiment
 - **🔬 Technical Analysis**: 15+ indicators including SMA, EMA, RSI, MACD, Bollinger Bands
 - **🤖 Machine Learning**: LSTM, XGBoost, Logistic Regression with ensemble predictions
-<<<<<<< HEAD
 - **🧠 AI-Powered Insights**: Claude Opus 4.1 integration for intelligent market analysis
-=======
 - **🔄 Feedback Loop**: Automated continuous learning with tiered training system (NEW!)
->>>>>>> 9a095743
 - **💼 Wallet Integration**: Bitcoin & Ethereum testnet support
 - **⚡ Automated Trading**: Risk-managed trading with stop-loss and take-profit
 - **🖥️ Professional GUI**: PyQt5 desktop interface with real-time charts and controls
@@ -120,9 +117,7 @@
 ## 📚 Documentation
 
 - **[Complete User Guide](README_APP.md)**: Detailed features and usage
-<<<<<<< HEAD
 - **[Claude AI Setup Guide](CLAUDE_SETUP.md)**: Configure AI-powered insights
-=======
 - **[Feedback Loop Guide](FEEDBACK_LOOP.md)**: Automated training and continuous learning (NEW!)
 ### Getting Started
 - **[GitHub Pages Setup](GITHUB_PAGES.md)**: Free static dashboard deployment ⭐ NEW
@@ -142,7 +137,6 @@
 - **[CI/CD Pipeline Guide](CICD_GUIDE.md)**: Automated builds and deployments with AWS CodeBuild ⭐ NEW
 
 ### Reference
->>>>>>> 9a095743
 - **[Installation Guide](requirements.txt)**: All dependencies
 - **[Risk Disclosure](README_APP.md#important-disclaimers)**: Trading risks and limitations
 
@@ -169,17 +163,14 @@
 
 ## 🛠️ Technical Stack
 
-<<<<<<< HEAD
 - **Backend**: Python 3.8+, pandas, numpy, scikit-learn, xgboost, tensorflow
 - **APIs**: CCXT (Binance), CoinGecko, Fear & Greed Index, Anthropic Claude
 - **AI**: Claude Opus 4.1 for intelligent market analysis and insights
 - **GUI**: PyQt5, matplotlib
-=======
 - **Backend**: Python 3.8+, Django, pandas, numpy, scikit-learn, xgboost, tensorflow
 - **APIs**: CCXT (Binance), CoinGecko, Fear & Greed Index
 - **GUI**: PyQt5 (desktop), HTML/CSS/JavaScript (web dashboard)
 - **Web**: Django REST API, Chart.js for visualizations, jQuery for interactivity
->>>>>>> 9a095743
 - **Crypto**: bitcoinlib, web3.py (testnet wallets)
 - **ML**: LSTM neural networks, ensemble methods
 
